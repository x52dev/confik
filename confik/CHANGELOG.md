--- conflicted
+++ resolved
@@ -18,7 +18,6 @@
     - Using `KeyedContainerBuilder` requires implementing `KeyedContainer` for your type.
     - See `KeyedContainerBuilder`'s docs for details and an example.
   - A few type aliases, to make it easier to write and understand complex generics when manually implementing `Configuration`.
-<<<<<<< HEAD
 - Add a new `OffsetSource` for when your configuration files point part way into your configuration.
   - For example, this would allow reading one `tls.toml` to multiple different TLS config structs; then allowing more specific configuration to override them. i.e.
   ```rust
@@ -29,9 +28,7 @@
     .override_with(FileSource::new("config.toml"))
     .try_build()?;
   ```
-=======
 - Update `toml` dependency to `0.9`.
->>>>>>> b332e764
 
 ## 0.14.0
 
